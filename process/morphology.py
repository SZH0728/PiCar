# -*- coding:utf-8 -*-
# AUTHOR: Sun

from dataclasses import dataclass
from logging import getLogger
from enum import Enum
from time import time

import cv2
from numpy import float32

from data import Command, MotorType
from process.base import BaseProcess, BaseConfig

logger = getLogger(__name__)


class ColourType(Enum):
    """
    @brief 颜色空间类型枚举
    @details 定义图像处理中使用的颜色空间类型
    """
    GREY = 1  #: 灰度图
    HSV = 2   #: HSV色彩空间


@dataclass
class MorphologyConfig(BaseConfig):
    """
    @brief 形态学处理配置类
    @details 存储形态学图像处理过程所需的所有配置参数
    """
    name: str = 'morphology'           #: 配置名称
    angle: int = 165                   #: 摄像头旋转角度

    offset: int = 90                   #: 图像左右偏移量，用于裁剪图像边缘减少畸变影响

    roi_area: float = 0.4              #: ROI(感兴趣区域)占 전체图像的比例
    colour_type: ColourType = ColourType.GREY  #: 颜色空间类型

    otsu: bool = True                  #: 是否使用Otsu自动阈值算法
    threshold: int = 150               #: 固定阈值，当otsu=False时使用

    kernel_size: int = 5               #: 形态学操作的核函数大小
    open_iterations: int = 1           #: 开运算迭代次数
    close_iterations: int = 1          #: 闭运算迭代次数

    min_size_percent: float = 0.01     #: 最小区域百分比，用于过滤过小的区域

    Kp: float = 0.6                    #: PID控制器比例系数
    Kd: float = 0.05                   #: PID控制器微分系数
    Ki: float = 0                    #: PID控制器积分系数

    v_base: int = 160
    v_base_scale: int = 110

    turn_gain: float = 1            #: 转向增益，影响左右轮速度差异程度


class MorphologyProcess(BaseProcess[MorphologyConfig]):
    """
    @brief 形态学图像处理类
    @details 基于形态学操作的道路识别算法，通过对图像进行透视变换、阈值处理、形态学操作等步骤，
             提取道路特征并计算小车控制指令
    """

    def __init__(self, config: MorphologyConfig):
        """
        @brief 初始化形态学处理实例
        @param config 形态学处理配置对象
        """
        super(MorphologyProcess, self).__init__(config)

        self.matrix: cv2.Mat | None = None  #: 透视变换矩阵

        self.last_x_line: float = 0.0       #: 上一次检测到的重心x坐标
        self.last_error: float = 0.0        #: 上一次的误差值
        self.last_time: float = 0.0         #: 上一次处理的时间戳

        self.sum_error: float = 0.0         #: 误差累积值，用于PID控制器的积分项

    def handle(self) -> Command | tuple[Command]:
        """
        @brief 执行形态学图像处理并计算小车控制指令
        @details 该方法通过透视变换、阈值处理、形态学操作等步骤提取道路特征，
                 并基于提取的道路中心线计算转向误差，最终输出电机控制指令
        
        @return Command 控制命令对象
        """
        # 如果是第一次执行，则记录初始时间
        if not self.last_time:
            self.last_time = time()

        # 获取原始图像的高度和宽度
        height, width = self.origin_frame.shape[:2]

        # 如果透视变换矩阵未初始化，则创建透视变换矩阵
        if self.matrix is None:
            self.initialize_perspective_transform(width, height)

        # 对ROI区域进行透视变换校正
        roi = cv2.warpPerspective(self.origin_frame, self.matrix, (width, height))

        # 计算感兴趣区域(ROI)的高度，并截取图像下半部分作为ROI
        roi_height = int(height * self.config.roi_area)
        roi = roi[height - roi_height:, 0:width]

        # 如果处于调试模式，保存ROI图像用于调试
        if self.debug:
            self.debug_picture('1_roi', roi)

        # 色彩空间转换
        colour_picture = self.convert_color_space(roi)

        # 如果处于调试模式，保存色彩转换后的图像用于调试
        if self.debug:
            self.debug_picture('2_colour', colour_picture)

        # 阈值处理
        binary = self.apply_threshold(colour_picture)

        # 如果处于调试模式，保存二值化图像用于调试
        if self.debug:
            self.debug_picture('3_binary', binary)

        # 对二值图像取反，使目标区域变为白色
        binary = cv2.bitwise_not(binary)

        # 形态学操作处理
        binary = self.apply_morphology_operations(binary)

        # 如果处于调试模式，保存形态学处理后的图像用于调试
        if self.debug:
            self.debug_picture('4_morphology', binary)

        # 计算重心位置
        x_line = self.calculate_centroid(binary, width)

        # 计算误差值：(重心x坐标 - 图像中心x坐标) / (图像中心x坐标)
        # 归一化误差值到[-1, 1]区间
        error = (x_line - width / 2) / (width / 2)

        if abs(error) >= 0.02:
            self.sum_error += error

        if abs(self.sum_error) > 20:
            self.sum_error = 20 if self.sum_error > 20 else -20

        # 计算转向值和速度
        steer, v_left, v_right = self.calculate_control_values(error)

        # 如果处于调试模式，绘制可视化结果
        if self.debug:
            visual = self.create_visualization(binary, width, x_line)
            self.debug_picture(f'5_visual_{steer}_{v_left}_{v_right}', visual)

        # 创建控制命令对象
        command = Command(self.uid, MotorType.motor, (0, v_left, 0, v_right), self.g)
        # command = Command(self.uid, MotorType.motor, (0, 0, 0, 0), self.g)
        return command

    def initialize_perspective_transform(self, width: int, roi_height: int) -> None:
        """
        @brief 初始化透视变换矩阵
        @details 根据配置参数计算透视变换矩阵，用于后续的透视变换校正
        
        @param width 图像宽度
        @param roi_height 感兴趣区域高度
        """
        # 定义目标点坐标（梯形区域）
        dst_points = float32([
            [0, 0],  # 左上
            [width, 0],  # 右上
            [width - self.config.offset, roi_height],  # 右下
            [self.config.offset, roi_height]  # 左下
        ])

        # 定义源点坐标（矩形区域）
        src_points = float32([
            [0, 0],  # 左上
            [width, 0],  # 右上
            [width, roi_height],  # 右下
            [0, roi_height]  # 左下
        ])

        # 计算透视变换矩阵
        self.matrix = cv2.getPerspectiveTransform(src_points, dst_points)

    def convert_color_space(self, roi: cv2.Mat) -> cv2.Mat:
        """
        @brief 色彩空间转换
        @details 根据配置选择色彩空间转换方式，将ROI区域转换为指定色彩空间
        
        @param roi 感兴趣区域图像
        @return 转换后的图像
        @throws ValueError 当配置的色彩类型无效时抛出异常
        """
        if self.config.colour_type == ColourType.GREY:
            # 转换为灰度图
            return cv2.cvtColor(roi, cv2.COLOR_BGR2GRAY)
        elif self.config.colour_type == ColourType.HSV:
            # 转换为HSV色彩空间
            return cv2.cvtColor(roi, cv2.COLOR_BGR2HSV)
        else:
            raise ValueError('Invalid colour type')

    def apply_threshold(self, colour_picture: cv2.Mat) -> cv2.Mat:
        """
        @brief 应用阈值处理
        @details 根据配置选择阈值处理方式，将彩色图像转换为二值图像
        
        @param colour_picture 彩色图像
        @return 二值化处理后的图像
        """
        if self.config.otsu:
            # 使用Otsu自动阈值算法进行二值化处理
            _, binary = cv2.threshold(colour_picture, 0, 255, cv2.THRESH_BINARY + cv2.THRESH_OTSU)
        else:
            # 使用固定阈值进行二值化处理
            _, binary = cv2.threshold(colour_picture, self.config.threshold, 255, cv2.THRESH_BINARY)
        return binary

    def apply_morphology_operations(self, binary: cv2.Mat) -> cv2.Mat:
        """
        @brief 应用形态学操作
        @details 对二值图像先进行闭运算填充空洞，再进行开运算去除噪声
        
        @param binary 二值图像
        @return 形态学处理后的图像
        """
        # 创建形态学操作的核函数
        kernel = cv2.getStructuringElement(cv2.MORPH_CROSS, (self.config.kernel_size, self.config.kernel_size))
        
        # 先进行闭运算填充空洞，再进行开运算去除噪声
        binary = cv2.morphologyEx(binary, cv2.MORPH_CLOSE, kernel, iterations=self.config.close_iterations)
        binary = cv2.morphologyEx(binary, cv2.MORPH_OPEN, kernel, iterations=self.config.open_iterations)
        return binary

    def calculate_centroid(self, binary: cv2.Mat, width: int) -> float:
        """
        @brief 计算图像重心位置
        @details 通过计算图像矩来获取形状特征，并根据区域面积判断是否更新重心位置
        
        @param binary 二值图像
        @param width 图像宽度
        @return 重心的x坐标
        """
        # 计算图像的矩，用于获取形状特征
        moments = cv2.moments(binary, binaryImage=True)
        
        # 计算区域面积
        area = moments["m00"] / 255.0
        
        # 判断区域面积是否足够大，防止误检
        if area > self.config.min_size_percent * binary.size or True:
            # 计算区域重心的x坐标
            x_line: float = moments["m10"] / moments["m00"]
            # 更新最后检测到的重心位置
            self.last_x_line = x_line
        else:
            # 如果面积太小，使用上次的位置数据
            x_line = self.last_x_line
        return x_line

    def create_visualization(self, binary: cv2.Mat, width: int, x_line: float) -> cv2.Mat:
        """
        @brief 创建可视化图像
        @details 根据色彩类型转换图像以便绘制彩色标记，并绘制图像中心线和重心位置
        
        @param binary 二值图像
        @param width 图像宽度
        @param x_line 重心的x坐标
        @return 可视化图像
        @throws ValueError 当配置的色彩类型无效时抛出异常
        """
        # 根据色彩类型转换图像以便绘制彩色标记
        if self.config.colour_type == ColourType.GREY:
            visual = cv2.cvtColor(binary, cv2.COLOR_GRAY2BGR)
        elif self.config.colour_type == ColourType.HSV:
            visual = cv2.cvtColor(binary, cv2.COLOR_HSV2BGR)
        else:
            raise ValueError('Invalid colour type')

        # 获取图像高度
        height = visual.shape[0]
        
        # 绘制图像中心线（黄色）
        cv2.line(visual, (width // 2, 0), (width // 2, height - 1), (0, 255, 255), 1)
        
        # 绘制检测到的重心位置（红色圆点）
        cv2.circle(visual, (int(x_line), height - 5), 4, (0, 0, 255), -1)
        return visual

    def calculate_control_values(self, error: float) -> tuple[float, int, int]:
        """
        @brief 计算控制值
        @details 使用PID控制器计算转向值，并根据误差大小动态调整左右轮速度
        
        @param error 归一化的误差值
        @return (转向值, 左轮速度, 右轮速度)的元组
        """
        # 计算时间差，用于PID控制器的微分项
        dt = time() - self.last_time
        self.last_time = time()

        # 计算误差变化率
        de = error - self.last_error
        self.last_error = error
        
        # 使用PID控制器计算转向值
        # Kp项：比例控制，直接响应当前误差
        # Kd项：微分控制，预测未来趋势，减少震荡
        # Ki项：积分控制，消除稳态误差
        steer = self.config.Kp * error + self.config.Kd * (de / dt) + self.config.Ki * (self.sum_error * dt)
        
        # 限制转向值在[-1, 1]范围内
        steer = max(-1.0, min(1.0, steer))

        # 根据误差大小动态调整基本速度，误差越大速度越慢
<<<<<<< HEAD
        v_base = max(0.0, min(180.0, 180-90 * abs(error)))
=======
        v_base = max(0.0, min(180.0, self.config.v_base - self.config.v_base_scale * abs(error)))
>>>>>>> 6156cae8

        # 根据转向值计算左右轮的权重
        mix = max(-1.0, min(1.0, steer))
        weight_left = 1.0 + self.config.turn_gain * mix
        weight_right = 1.0 - self.config.turn_gain * mix

        # 调整权重使其最小值为0
        weight_min = min(weight_left, weight_right)
        if weight_min < 0:
            weight_left -= weight_min
            weight_right -= weight_min

        # 根据权重计算左右轮的速度
        if max(weight_left, weight_right) > 0:
            # 计算缩放因子以保证最大速度不超过v_base
            scale = (v_base - weight_min) / max(weight_left, weight_right)
            v_left = weight_min + weight_left * scale
            v_right = weight_min + weight_right * scale
        else:
            # 特殊情况下的处理
            v_left = v_right = weight_min

        # 将速度值转换为整数并限制在[0, 180]范围内
        v_left = int(max(0, min(180, round(v_left))))
        v_right = int(max(0, min(180, round(v_right))))
        
        return steer, v_left, v_right

if __name__ == '__main__':
    pass<|MERGE_RESOLUTION|>--- conflicted
+++ resolved
@@ -47,12 +47,12 @@
 
     min_size_percent: float = 0.01     #: 最小区域百分比，用于过滤过小的区域
 
-    Kp: float = 0.6                    #: PID控制器比例系数
+    Kp: float = 0.8                    #: PID控制器比例系数
     Kd: float = 0.05                   #: PID控制器微分系数
-    Ki: float = 0                    #: PID控制器积分系数
-
-    v_base: int = 160
-    v_base_scale: int = 110
+    Ki: float = 0.0                    #: PID控制器积分系数
+
+    v_base: int = 180
+    v_base_scale: int = 90
 
     turn_gain: float = 1            #: 转向增益，影响左右轮速度差异程度
 
@@ -317,11 +317,7 @@
         steer = max(-1.0, min(1.0, steer))
 
         # 根据误差大小动态调整基本速度，误差越大速度越慢
-<<<<<<< HEAD
-        v_base = max(0.0, min(180.0, 180-90 * abs(error)))
-=======
         v_base = max(0.0, min(180.0, self.config.v_base - self.config.v_base_scale * abs(error)))
->>>>>>> 6156cae8
 
         # 根据转向值计算左右轮的权重
         mix = max(-1.0, min(1.0, steer))
